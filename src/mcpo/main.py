--- conflicted
+++ resolved
@@ -11,31 +11,18 @@
 import uvicorn
 from fastapi import Depends, FastAPI
 from fastapi.middleware.cors import CORSMiddleware
-<<<<<<< HEAD
-from mcp import (
-    ClientSession,
-    StdioServerParameters,
-)
-=======
 from starlette.routing import Mount
 
 from mcp import ClientSession, StdioServerParameters
->>>>>>> 47d6f7a1
 from mcp.client.sse import sse_client
 from mcp.client.stdio import stdio_client
 from mcp.client.streamable_http import streamablehttp_client
 
-from mcpo.utils.auth import APIKeyMiddleware, get_verify_api_key
-from mcpo.utils.main import (
-    get_model_fields,
-    get_tool_handler,
-    normalize_server_type,
+from mcpo.utils.register_tools import (
+    register_tools,
 )
-from mcpo.utils.main import get_model_fields, get_tool_handler
 from mcpo.utils.auth import get_verify_api_key, APIKeyMiddleware
-from mcpo.utils.config_watcher import ConfigWatcher
 from mcpo.utils.oauth import create_oauth_provider
-
 
 from mcpo.utils.register_resource_templates import register_resource_templates
 from mcpo.utils.register_resources import register_resources
@@ -61,12 +48,7 @@
         task.add_done_callback(self.tasks.discard)
 
 
-<<<<<<< HEAD
-from mcpo.utils.register_tools import (
-    register_tools,
-)
-from mcpo.utils.auth import get_verify_api_key, APIKeyMiddleware
-=======
+
 def validate_server_config(server_name: str, server_cfg: Dict[str, Any]) -> None:
     """Validate individual server configuration."""
     server_type = server_cfg.get("type")
@@ -163,7 +145,7 @@
 
     sub_app.state.api_dependency = api_dependency
     sub_app.state.connection_timeout = connection_timeout
-    
+
     # Store OAuth configuration if present
     sub_app.state.oauth_config = server_cfg.get("oauth")
 
@@ -268,7 +250,6 @@
         # Ensure we're back to the original state
         main_app.router.routes = backup_routes
         raise
->>>>>>> 47d6f7a1
 
 
 async def create_dynamic_endpoints(app: FastAPI, api_dependency=None):
@@ -387,7 +368,7 @@
             # Check for OAuth configuration
             oauth_config = getattr(app.state, "oauth_config", None)
             auth_provider = None
-            
+
             if oauth_config:
                 server_name = app.title
                 logger.info(f"OAuth configuration detected for server: {server_name}")
@@ -401,7 +382,7 @@
                 except Exception as e:
                     logger.error(f"Failed to create OAuth provider for {server_name}: {e}")
                     raise
-            
+
             if server_type == "stdio":
                 # stdio doesn't support OAuth authentication
                 if oauth_config:
@@ -425,7 +406,7 @@
             elif server_type == "streamable-http":
                 headers = getattr(app.state, "headers", None)
                 client_context = streamablehttp_client(
-                    url=args[0], 
+                    url=args[0],
                     headers=headers,
                     auth=auth_provider,  # Pass OAuth provider if configured
                 )
