--- conflicted
+++ resolved
@@ -11,16 +11,9 @@
 import uvicorn
 from fastapi import Depends, FastAPI
 from fastapi.middleware.cors import CORSMiddleware
-<<<<<<< HEAD
-from mcp import (
-    ClientSession,
-    StdioServerParameters,
-)
-=======
 from starlette.routing import Mount
 
 from mcp import ClientSession, StdioServerParameters
->>>>>>> 39b4867c
 from mcp.client.sse import sse_client
 from mcp.client.stdio import stdio_client
 from mcp.client.streamable_http import streamablehttp_client
@@ -36,9 +29,6 @@
 from mcpo.utils.config_watcher import ConfigWatcher
 
 
-from mcpo.utils.register_resource_templates import register_resource_templates
-from mcpo.utils.register_resources import register_resources
-
 logger = logging.getLogger(__name__)
 
 
@@ -60,12 +50,6 @@
         task.add_done_callback(self.tasks.discard)
 
 
-<<<<<<< HEAD
-from mcpo.utils.register_tools import (
-    register_tools,
-)
-from mcpo.utils.auth import get_verify_api_key, APIKeyMiddleware
-=======
 def validate_server_config(server_name: str, server_cfg: Dict[str, Any]) -> None:
     """Validate individual server configuration."""
     server_type = server_cfg.get("type")
@@ -264,7 +248,6 @@
         # Ensure we're back to the original state
         main_app.router.routes = backup_routes
         raise
->>>>>>> 39b4867c
 
 
 async def create_dynamic_endpoints(app: FastAPI, api_dependency=None):
@@ -285,11 +268,47 @@
     if instructions:
         app.description = instructions
 
-    dependencies = [Depends(api_dependency)] if api_dependency else []
-
-    await register_tools(app, session, dependencies)
-    await register_resource_templates(app, session, dependencies)
-    await register_resources(app, session, dependencies)
+    tools_result = await session.list_tools()
+    tools = tools_result.tools
+
+    for tool in tools:
+        endpoint_name = tool.name
+        endpoint_description = tool.description
+
+        inputSchema = tool.inputSchema
+        outputSchema = getattr(tool, "outputSchema", None)
+
+        form_model_fields = get_model_fields(
+            f"{endpoint_name}_form_model",
+            inputSchema.get("properties", {}),
+            inputSchema.get("required", []),
+            inputSchema.get("$defs", {}),
+        )
+
+        response_model_fields = None
+        if outputSchema:
+            response_model_fields = get_model_fields(
+                f"{endpoint_name}_response_model",
+                outputSchema.get("properties", {}),
+                outputSchema.get("required", []),
+                outputSchema.get("$defs", {}),
+            )
+
+        tool_handler = get_tool_handler(
+            session,
+            endpoint_name,
+            form_model_fields,
+            response_model_fields,
+        )
+
+        app.post(
+            f"/{endpoint_name}",
+            summary=endpoint_name.replace("_", " ").title(),
+            description=endpoint_description,
+            response_model_exclude_none=True,
+            dependencies=[Depends(api_dependency)] if api_dependency else [],
+        )(tool_handler)
+
 
 @asynccontextmanager
 async def lifespan(app: FastAPI):
