[project]
name = "mcpo"
version = "0.0.17"
description = "A simple, secure MCP-to-OpenAPI proxy server"
authors = [
    { name = "Timothy Jaeryang Baek", email = "tim@openwebui.com" }
]
readme = "README.md"
requires-python = ">=3.11"
dependencies = [
    "click>=8.1.8",
    "fastapi>=0.115.12",
    "mcp>=1.12.4",
    "mcp[cli]>=1.12.4",
    "passlib[bcrypt]>=1.7.4",
    "pydantic>=2.11.1",
    "pyjwt[crypto]>=2.10.1",
    "python-dotenv>=1.1.0",
    "typer>=0.15.2",
    "uvicorn>=0.34.0",
    "watchdog>=4.0.0",
]

[project.scripts]
mcpo = "mcpo:app"

[build-system]
requires = ["hatchling"]
build-backend = "hatchling.build"

[dependency-groups]
dev = [
    "pytest>=8.3.5",
<<<<<<< HEAD
    "pytest-asyncio>=1.1.0",
    "trio>=0.30.0",
=======
    "pytest-asyncio>=0.23.0",
>>>>>>> 47d6f7a1
]<|MERGE_RESOLUTION|>--- conflicted
+++ resolved
@@ -31,10 +31,6 @@
 [dependency-groups]
 dev = [
     "pytest>=8.3.5",
-<<<<<<< HEAD
     "pytest-asyncio>=1.1.0",
     "trio>=0.30.0",
-=======
-    "pytest-asyncio>=0.23.0",
->>>>>>> 47d6f7a1
 ]